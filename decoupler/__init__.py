--- conflicted
+++ resolved
@@ -17,12 +17,8 @@
 from .decouple import decouple, run_consensus  # noqa: F401
 from .consensus import cons  # noqa: F401
 from .omnip import show_resources, get_resource, get_progeny, get_dorothea  # noqa: F401
-<<<<<<< HEAD
-from .plotting import plot_volcano  # noqa: F401
-from .utils_benchmark import format_benchmark_data, get_scores_GT, performances, get_mean_performances, run_benchmark
-=======
 from .plotting import plot_volcano, plot_violins, plot_barplot  # noqa: F401
->>>>>>> 858a4434
+from .utils_benchmark import format_benchmark_data, get_scores_GT, performances, get_mean_performances, run_benchmark # noqa: F401
 
 # External libraries go out of main setup
 try:
